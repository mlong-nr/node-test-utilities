--- conflicted
+++ resolved
@@ -43,12 +43,7 @@
     "husky": "^6.0.0",
     "jsdoc": "^3.5.5",
     "lint-staged": "^11.0.0",
-<<<<<<< HEAD
-    "lockfile-lint": "^4.9.6",
-    "newrelic": "^8.6.0",
-=======
     "newrelic": "^9.7.3",
->>>>>>> 0e3dac93
     "prettier": "^2.3.2",
     "sinon": "^11.1.1",
     "tap": "^16.0.1"
