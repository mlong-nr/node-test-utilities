/*
 * Copyright 2020 New Relic Corporation. All rights reserved.
 * SPDX-License-Identifier: Apache-2.0
 */

'use strict'

const concatStream = require('concat-stream')
const cp = require('child_process')
const EventEmitter = require('events').EventEmitter
const path = require('path')
const util = require('util')

const TestMatrix = require('./matrix')

const TEST_EXECUTOR = path.resolve(__dirname, './runner.js')

<<<<<<< HEAD
function Test(directory, pkgVersions, allPkgs, testPattern) {
  var pkg = require(path.join(directory, 'package'))
  var dirname = path.basename(directory)

  this.name = dirname === 'versioned' ? pkg.name : dirname
  this.directory = directory
  if (testPattern) {
    // filter tests for only those files that match the test pattern
    pkg.tests = pkg.tests
      .map((test) => {
        test.files = test.files.filter((file) => {
          return file.indexOf(testPattern) > -1
        })
        return test
      })
      .filter((test) => !!test.files.length)
  }
  this.matrix = new TestMatrix(pkg.tests, pkgVersions)
=======
function Test(directory, pkgVersions, allPkgs, globalSamples) {
  const pkg = require(path.join(directory, 'package'))
  const dirname = path.basename(directory)

  this.name = dirname === 'versioned' ? pkg.name : dirname
  this.directory = directory
  this.matrix = new TestMatrix(pkg.tests, pkgVersions, globalSamples)
>>>>>>> 5d340bd6
  this.runs = 0
  this.failed = false
  this.currentRun = null
  this.previousRun = null
  this.duration = 0
  this.allPkgs = !!allPkgs
}

Test.prototype.next = function next() {
  const task = this.matrix.next()
  if (task) {
    task.test = path.join(this.directory, task.test)
  }

  return task
}

Test.prototype.peek = function peek() {
  const task = this.matrix.peek()
  if (task) {
    task.test = path.join(this.directory, task.test)
  }

  return task
}

Test.prototype.run = function run() {
  const task = this.next()

  if (!task) {
    return null
  }

  this.previousRun = this.currentRun
  this.currentRun = task
  ++this.runs
  this.failed = false
  const self = this

  // Calculate package differences to determine when all package
  // combinations have been tested
  const pkgs = this._getPackageDiff(this.previousRun, task)

  // format packages to provide exact version install
  // (e.g redis@1.2.1)
  task.packageVersions = Object.keys(task.packages).map((pkg) => `${pkg}@${task.packages[pkg]}`)

  // previously this only installed package differences `pkgs` but with the introduction
  // of npm 7, running `npm install <pkg>` would remove all packages not related to
  // the one packages you were installing. The runner has a new -a prop that is a boolean
  const pkgList = this.allPkgs ? task.packageVersions : pkgs

  // Spawn another runner instance with list of packages to install
  const child = cp.spawn('node', [TEST_EXECUTOR, task.test].concat(pkgList), {
    cwd: this.directory,
    stdio: ['ignore', 'pipe', 'pipe', 'ipc']
  })

  const testRun = new TestRun(child, pkgs.length > 0)
  testRun.on('end', function endHandler() {
    self.duration += testRun.duration
    self.stdout = testRun.stdout
    self.stderr = testRun.stderr
  })

  return testRun
}

Test.prototype.nextNeedsInstall = function nextNeedsInstall() {
  const task = this.next()
  if (!task) {
    return false
  }

  const pkgs = this._getPackageDiff(this.currentRun, task)
  return pkgs && pkgs.length > 0
}

Test.prototype._getPackageDiff = function _getPackageDiff(a, b) {
  // Find all packages in `b` whose values differ from `a`.
  return Object.keys(b.packages)
    .filter((pkg) => {
      return !a || a.packages[pkg] !== b.packages[pkg]
    })
    .map((pkg) => {
      return pkg + '@' + b.packages[pkg]
    })
}

function TestRun(child, needsInstall) {
  const self = this
  EventEmitter.call(this)
  this._child = child
  this.needsInstall = needsInstall
  this.duration = 0
  this._start = null

  child.on('message', function messageHandler(msg) {
    if (msg.status === 'completed') {
      const hrduration = process.hrtime(self._start)
      self.duration += hrduration[0] * 1e3 + hrduration[1] * 1e-6
    }
    self.emit(msg.status)
  })

  child.on('exit', function exitHandler(code) {
    self.failed = code !== 0
    if (code < 0) {
      self.emit('error', new Error('Child errored: ' + code))
    }
    self.emit('end')
  })

  child.stdout.pipe(
    concatStream(function stdoutStream(output) {
      self.stdout = output.toString('utf8')
    })
  )
  child.stderr.pipe(
    concatStream(function stderrStream(output) {
      self.stderr = output.toString('utf8')
    })
  )
}
util.inherits(TestRun, EventEmitter)

TestRun.prototype.continue = function cont() {
  this._start = process.hrtime()
  this._child.send({ command: 'continue' })
}

module.exports = Test<|MERGE_RESOLUTION|>--- conflicted
+++ resolved
@@ -15,34 +15,29 @@
 
 const TEST_EXECUTOR = path.resolve(__dirname, './runner.js')
 
-<<<<<<< HEAD
-function Test(directory, pkgVersions, allPkgs, testPattern) {
-  var pkg = require(path.join(directory, 'package'))
-  var dirname = path.basename(directory)
+function Test(directory, pkgVersions, opts = {}) {
+  const { allPkgs, testPatterns, globalSamples } = opts
+  const pkg = require(path.join(directory, 'package'))
+  const dirname = path.basename(directory)
 
   this.name = dirname === 'versioned' ? pkg.name : dirname
   this.directory = directory
-  if (testPattern) {
+  if (testPatterns) {
     // filter tests for only those files that match the test pattern
     pkg.tests = pkg.tests
       .map((test) => {
         test.files = test.files.filter((file) => {
-          return file.indexOf(testPattern) > -1
+          return (
+            testPatterns.filter((pattern) => {
+              return file.indexOf(pattern) > -1
+            }).length > 0
+          )
         })
         return test
       })
       .filter((test) => !!test.files.length)
   }
-  this.matrix = new TestMatrix(pkg.tests, pkgVersions)
-=======
-function Test(directory, pkgVersions, allPkgs, globalSamples) {
-  const pkg = require(path.join(directory, 'package'))
-  const dirname = path.basename(directory)
-
-  this.name = dirname === 'versioned' ? pkg.name : dirname
-  this.directory = directory
   this.matrix = new TestMatrix(pkg.tests, pkgVersions, globalSamples)
->>>>>>> 5d340bd6
   this.runs = 0
   this.failed = false
   this.currentRun = null
