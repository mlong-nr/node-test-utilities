--- conflicted
+++ resolved
@@ -24,11 +24,8 @@
       installLimit: 1,
       versions: 'minor',
       allPkgs: false,
-<<<<<<< HEAD
-      testPattern: null
-=======
+      testPatterns: null,
       globalSamples: null
->>>>>>> 5d340bd6
     },
     opts
   )
@@ -152,11 +149,7 @@
   // Build and queue all of our test directories. The tests are sorted by number
   // of runs required so the longer tests start sooner.
   this.tests = this.testFolders
-<<<<<<< HEAD
-    .map((folder) => new Test(folder, pkgVersions, this.opts.allPkgs, this.opts.testPattern))
-=======
-    .map((folder) => new Test(folder, pkgVersions, this.opts.allPkgs, this.opts.globalSamples))
->>>>>>> 5d340bd6
+    .map((folder) => new Test(folder, pkgVersions, this.opts))
     .sort((firstEl, secondEl) => secondEl.matrix.length - firstEl.matrix.length)
   this.tests.forEach((test) => {
     queue.push(test)
